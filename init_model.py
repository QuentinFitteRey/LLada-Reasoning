
from transformers import AutoModelForCausalLM, AutoTokenizer
import torch
from peft import PeftModel, PeftConfig, LoraConfig, get_peft_model_state_dict, set_peft_model_state_dict, get_peft_model
import os

adapter_default = os.path.expanduser("~/scratch/LLaDA_checkpoints/test_checkpoint")

<<<<<<< HEAD
def init_model(
    model_path: str = "./llada_local",
    adapter_path: str | None = None,
    load_lora: bool = False,
    device: str = "cuda",
    torch_dtype=None,
    trust_remote_code: bool = True,
    local_files_only: bool = True,
    attn_implementation: str = None,
    device_map: dict | str | None = "auto",
):
    # Path to the local directory containing the modified model
    local_model_path = model_path

    print(f"Loading tokenizer from: {local_model_path}")
    tokenizer = AutoTokenizer.from_pretrained(
        local_model_path,
        trust_remote_code=trust_remote_code,
        local_files_only=local_files_only
    )

    if load_lora:
        # Instruct + Reasoning special tokens
        special_tokens_to_add = {
            "additional_special_tokens": ["<|mdm_mask|>", "<|start_header_id|>", "<|end_header_id|>","<|eot_id|>","<|begin_of_thought|>","<|end_of_thought|>" "<|begin_of_solution|>", "<|end_of_solution|>"]
        }
    else:
        # Instruct special tokens only
        special_tokens_to_add = {
            "additional_special_tokens": []
        }

    if tokenizer.pad_token is None:
        print("No pad token found, adding <|pad|> as pad token.")
        special_tokens_to_add["pad_token"] = "<|pad|>"

    print(f"len(tokenizer): \n {len(tokenizer)}")

    # Add tokens to tokenizer
    tokenizer.add_special_tokens(special_tokens_to_add)
=======
    print(f"Loading tokenizer from: {local_model_tokenizer_path}")
    tokenizer = AutoTokenizer.from_pretrained(local_model_path, use_fast=True, local_files_only=True)
>>>>>>> 5cebdba0

    print(f"Loading modified model from: {local_model_path}")
    model = AutoModelForCausalLM.from_pretrained(
        local_model_path,
        trust_remote_code=trust_remote_code,
        local_files_only=local_files_only,
        torch_dtype=torch_dtype,
    )

    # Resize embeddings of the entire PeftModel
    model.resize_token_embeddings(len(tokenizer))

    print(f"len(tokenizer): \n {len(tokenizer)}")

    print("Model loaded successfully with local modifications.")
    print(model)
    # special_tokens_to_add = {
    # "additional_special_tokens": ["<|mdm_mask|>", "<think>", "</think>"]
    # }

    # if tokenizer.pad_token is None:
    #     special_tokens_to_add["pad_token"] = "<|pad|>"

    # # Add tokens to tokenizer
    # tokenizer.add_special_tokens(special_tokens_to_add)

    # # Resize embeddings of the entire PeftModel
    model.resize_token_embeddings(len(tokenizer))
    print(len(tokenizer))

<<<<<<< HEAD
    load_kwargs = {
        "trust_remote_code": trust_remote_code,
        "local_files_only": local_files_only,
        "torch_dtype": torch_dtype,
    }
    if device_map is not None:
        load_kwargs["device_map"] = device_map

    if load_lora or adapter_path:
        real_adapter = adapter_path or adapter_default
        print(f"🔗 Loading LoRA adapter from {real_adapter} …")
        # this will raise if real_adapter isn’t actually a PEFT folder

        # validate that adapter really is a peft folder
        try:
            _ = PeftConfig.from_pretrained(real_adapter)
            model = PeftModel.from_pretrained(model, real_adapter)
            print("LoRA adapter loaded.")
        except Exception as e:
            print("Could not load adapter:", e)
    else: # Add an empty adapter if not loading LoRA
        print("No LoRA adapter specified, using empty adapter.")
        config = LoraConfig(
            r=8, # Rank can be small, it doesn't matter much since it will be zeroed out
            lora_alpha=16,         target_modules=[            "q_proj",             "k_proj",             "v_proj",             "o_proj",             "gate_proj",             "up_proj", "down_proj", ], lora_dropout=0.0, bias="none", task_type="CAUSAL_LM", )
        model = get_peft_model(model, config)

=======
    if lora:
        lora_config = PeftConfig.from_pretrained(
            "/home/hice1/qfitterey3/scratch/LLada-Reasoning/checkpoints/checkpoints_llada_nemotron_15_4_goodlora/step-600/sft_adapter"
        )
        model = PeftModel.from_pretrained(model, adapter_path, lora_config=lora_config)
        print("LoRA model loaded successfully.")
>>>>>>> 5cebdba0
    return model, tokenizer

if __name__ == "__main__":
    init_model()<|MERGE_RESOLUTION|>--- conflicted
+++ resolved
@@ -6,7 +6,6 @@
 
 adapter_default = os.path.expanduser("~/scratch/LLaDA_checkpoints/test_checkpoint")
 
-<<<<<<< HEAD
 def init_model(
     model_path: str = "./llada_local",
     adapter_path: str | None = None,
@@ -47,10 +46,6 @@
 
     # Add tokens to tokenizer
     tokenizer.add_special_tokens(special_tokens_to_add)
-=======
-    print(f"Loading tokenizer from: {local_model_tokenizer_path}")
-    tokenizer = AutoTokenizer.from_pretrained(local_model_path, use_fast=True, local_files_only=True)
->>>>>>> 5cebdba0
 
     print(f"Loading modified model from: {local_model_path}")
     model = AutoModelForCausalLM.from_pretrained(
@@ -81,7 +76,6 @@
     model.resize_token_embeddings(len(tokenizer))
     print(len(tokenizer))
 
-<<<<<<< HEAD
     load_kwargs = {
         "trust_remote_code": trust_remote_code,
         "local_files_only": local_files_only,
@@ -109,14 +103,6 @@
             lora_alpha=16,         target_modules=[            "q_proj",             "k_proj",             "v_proj",             "o_proj",             "gate_proj",             "up_proj", "down_proj", ], lora_dropout=0.0, bias="none", task_type="CAUSAL_LM", )
         model = get_peft_model(model, config)
 
-=======
-    if lora:
-        lora_config = PeftConfig.from_pretrained(
-            "/home/hice1/qfitterey3/scratch/LLada-Reasoning/checkpoints/checkpoints_llada_nemotron_15_4_goodlora/step-600/sft_adapter"
-        )
-        model = PeftModel.from_pretrained(model, adapter_path, lora_config=lora_config)
-        print("LoRA model loaded successfully.")
->>>>>>> 5cebdba0
     return model, tokenizer
 
 if __name__ == "__main__":
