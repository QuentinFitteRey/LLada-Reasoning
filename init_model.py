--- conflicted
+++ resolved
@@ -8,12 +8,7 @@
 
 def init_model(lora=True):
     # Path to your local directory containing the modified model
-<<<<<<< HEAD
-    local_model_path = "/home/hice1/qfitterey3/scratch/LLada-Reasoning/llada_local_1.5" 
-    local_model_tokenizer_path = "/home/hice1/qfitterey3/scratch/LLada-Reasoning/checkpoints/checkpoints_llada_nemotron_15_4_goodlora/step-600"
-=======
     local_model_path = "./llada_local_trained"  # Adjust this path as needed
->>>>>>> e479778f
 
     print(f"Loading tokenizer from: {local_model_tokenizer_path}")
     tokenizer = AutoTokenizer.from_pretrained(local_model_path, use_fast=True, local_files_only=True)
@@ -50,12 +45,7 @@
         lora_config = PeftConfig.from_pretrained(
             "/home/hice1/qfitterey3/scratch/LLada-Reasoning/checkpoints/checkpoints_llada_nemotron_15_4_goodlora/step-600/sft_adapter"
         )
-<<<<<<< HEAD
-        print("Loading LoRA configuration...")
-        model = PeftModel.from_pretrained(model, "/home/hice1/qfitterey3/scratch/LLada-Reasoning/checkpoints/checkpoints_llada_nemotron_15_4_goodlora/step-600/sft_adapter", lora_config=lora_config)
-=======
         model = PeftModel.from_pretrained(model, adapter_path, lora_config=lora_config)
->>>>>>> e479778f
         print("LoRA model loaded successfully.")
     return model, tokenizer
 
